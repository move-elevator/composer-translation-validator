<?php

declare(strict_types=1);

namespace MoveElevator\ComposerTranslationValidator\Tests\Validator;

use MoveElevator\ComposerTranslationValidator\Validator\DuplicateKeysValidator;
use MoveElevator\ComposerTranslationValidator\Validator\EmptyValuesValidator;
use MoveElevator\ComposerTranslationValidator\Validator\MismatchValidator;
use MoveElevator\ComposerTranslationValidator\Validator\PlaceholderConsistencyValidator;
use MoveElevator\ComposerTranslationValidator\Validator\ValidatorRegistry;
use MoveElevator\ComposerTranslationValidator\Validator\XliffSchemaValidator;
use PHPUnit\Framework\TestCase;

final class ValidatorRegistryTest extends TestCase
{
    public function testGetAvailableValidators(): void
    {
        $validators = ValidatorRegistry::getAvailableValidators();

        $this->assertContains(MismatchValidator::class, $validators);
        $this->assertContains(DuplicateKeysValidator::class, $validators);
<<<<<<< HEAD
        $this->assertContains(PlaceholderConsistencyValidator::class, $validators);
=======
        $this->assertContains(EmptyValuesValidator::class, $validators);
>>>>>>> e058a50d
        $this->assertContains(XliffSchemaValidator::class, $validators);
        $this->assertCount(5, $validators);
    }

    public function testGetAvailableValidatorsReturnsArray(): void
    {
        $validators = ValidatorRegistry::getAvailableValidators();

        $this->assertNotEmpty($validators);
    }

    public function testGetAvailableValidatorsContainsValidClasses(): void
    {
        $validators = ValidatorRegistry::getAvailableValidators();

        foreach ($validators as $validator) {
            $this->assertTrue(class_exists($validator), "Class {$validator} should exist");
            $this->assertContains(
                \MoveElevator\ComposerTranslationValidator\Validator\ValidatorInterface::class,
                class_implements($validator) ?: [],
                "Class {$validator} should implement ValidatorInterface"
            );
        }
    }

    public function testGetAvailableValidatorsConsistentOrder(): void
    {
        $validators1 = ValidatorRegistry::getAvailableValidators();
        $validators2 = ValidatorRegistry::getAvailableValidators();

        $this->assertSame($validators1, $validators2);
    }

    public function testGetAvailableValidatorsContainsDuplicateValuesValidator(): void
    {
        $validators = ValidatorRegistry::getAvailableValidators();

        $this->assertContains(\MoveElevator\ComposerTranslationValidator\Validator\DuplicateValuesValidator::class, $validators);
    }
}<|MERGE_RESOLUTION|>--- conflicted
+++ resolved
@@ -20,13 +20,10 @@
 
         $this->assertContains(MismatchValidator::class, $validators);
         $this->assertContains(DuplicateKeysValidator::class, $validators);
-<<<<<<< HEAD
+        $this->assertContains(EmptyValuesValidator::class, $validators);
         $this->assertContains(PlaceholderConsistencyValidator::class, $validators);
-=======
-        $this->assertContains(EmptyValuesValidator::class, $validators);
->>>>>>> e058a50d
         $this->assertContains(XliffSchemaValidator::class, $validators);
-        $this->assertCount(5, $validators);
+        $this->assertCount(6, $validators);
     }
 
     public function testGetAvailableValidatorsReturnsArray(): void
