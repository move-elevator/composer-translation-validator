--- conflicted
+++ resolved
@@ -4,11 +4,7 @@
         "Read more about it at https://getcomposer.org/doc/01-basic-usage.md#installing-dependencies",
         "This file is @generated automatically"
     ],
-<<<<<<< HEAD
-    "content-hash": "1b4b1d8026b5cd05bd3c3bdc31b9e9c0",
-=======
     "content-hash": "4e33a2d4862f709788fb0363f8a8415e",
->>>>>>> c32756b2
     "packages": [
         {
             "name": "psr/container",
@@ -2886,257 +2882,21 @@
             "time": "2024-11-28T04:54:44+00:00"
         },
         {
-            "name": "myclabs/deep-copy",
-            "version": "1.13.1",
-            "source": {
-                "type": "git",
-                "url": "https://github.com/myclabs/DeepCopy.git",
-                "reference": "1720ddd719e16cf0db4eb1c6eca108031636d46c"
-            },
-            "dist": {
-                "type": "zip",
-                "url": "https://api.github.com/repos/myclabs/DeepCopy/zipball/1720ddd719e16cf0db4eb1c6eca108031636d46c",
-                "reference": "1720ddd719e16cf0db4eb1c6eca108031636d46c",
-                "shasum": ""
-            },
-            "require": {
-                "php": "^7.1 || ^8.0"
-            },
-            "conflict": {
-                "doctrine/collections": "<1.6.8",
-                "doctrine/common": "<2.13.3 || >=3 <3.2.2"
-            },
-            "require-dev": {
-                "doctrine/collections": "^1.6.8",
-                "doctrine/common": "^2.13.3 || ^3.2.2",
-                "phpspec/prophecy": "^1.10",
-                "phpunit/phpunit": "^7.5.20 || ^8.5.23 || ^9.5.13"
-            },
-            "type": "library",
-            "autoload": {
-                "files": [
-                    "src/DeepCopy/deep_copy.php"
-                ],
-                "psr-4": {
-                    "DeepCopy\\": "src/DeepCopy/"
-                }
-            },
-            "notification-url": "https://packagist.org/downloads/",
-            "license": [
-                "MIT"
-            ],
-            "description": "Create deep copies (clones) of your objects",
-            "keywords": [
-                "clone",
-                "copy",
-                "duplicate",
-                "object",
-                "object graph"
-            ],
-            "support": {
-                "issues": "https://github.com/myclabs/DeepCopy/issues",
-                "source": "https://github.com/myclabs/DeepCopy/tree/1.13.1"
-            },
-            "funding": [
-                {
-                    "url": "https://tidelift.com/funding/github/packagist/myclabs/deep-copy",
-                    "type": "tidelift"
-                }
-            ],
-            "time": "2025-04-29T12:36:36+00:00"
-        },
-        {
-            "name": "nikic/php-parser",
-            "version": "v5.5.0",
-            "source": {
-                "type": "git",
-                "url": "https://github.com/nikic/PHP-Parser.git",
-                "reference": "ae59794362fe85e051a58ad36b289443f57be7a9"
-            },
-            "dist": {
-                "type": "zip",
-                "url": "https://api.github.com/repos/nikic/PHP-Parser/zipball/ae59794362fe85e051a58ad36b289443f57be7a9",
-                "reference": "ae59794362fe85e051a58ad36b289443f57be7a9",
-                "shasum": ""
-            },
-            "require": {
-                "ext-ctype": "*",
-                "ext-json": "*",
-                "ext-tokenizer": "*",
-                "php": ">=7.4"
-            },
-            "require-dev": {
-                "ircmaxell/php-yacc": "^0.0.7",
-                "phpunit/phpunit": "^9.0"
-            },
-            "bin": [
-                "bin/php-parse"
-            ],
-            "type": "library",
-            "extra": {
-                "branch-alias": {
-                    "dev-master": "5.0-dev"
-                }
-            },
-            "autoload": {
-                "psr-4": {
-                    "PhpParser\\": "lib/PhpParser"
-                }
-            },
-            "notification-url": "https://packagist.org/downloads/",
-            "license": [
-                "BSD-3-Clause"
-            ],
-            "authors": [
-                {
-                    "name": "Nikita Popov"
-                }
-            ],
-            "description": "A PHP parser written in PHP",
-            "keywords": [
-                "parser",
-                "php"
-            ],
-            "support": {
-                "issues": "https://github.com/nikic/PHP-Parser/issues",
-                "source": "https://github.com/nikic/PHP-Parser/tree/v5.5.0"
-            },
-            "time": "2025-05-31T08:24:38+00:00"
-        },
-        {
-            "name": "phar-io/manifest",
-            "version": "2.0.4",
-            "source": {
-                "type": "git",
-                "url": "https://github.com/phar-io/manifest.git",
-                "reference": "54750ef60c58e43759730615a392c31c80e23176"
-            },
-            "dist": {
-                "type": "zip",
-                "url": "https://api.github.com/repos/phar-io/manifest/zipball/54750ef60c58e43759730615a392c31c80e23176",
-                "reference": "54750ef60c58e43759730615a392c31c80e23176",
-                "shasum": ""
-            },
-            "require": {
-                "ext-dom": "*",
-                "ext-libxml": "*",
-                "ext-phar": "*",
-                "ext-xmlwriter": "*",
-                "phar-io/version": "^3.0.1",
-                "php": "^7.2 || ^8.0"
-            },
-            "type": "library",
-            "extra": {
-                "branch-alias": {
-                    "dev-master": "2.0.x-dev"
-                }
-            },
-            "autoload": {
-                "classmap": [
-                    "src/"
-                ]
-            },
-            "notification-url": "https://packagist.org/downloads/",
-            "license": [
-                "BSD-3-Clause"
-            ],
-            "authors": [
-                {
-                    "name": "Arne Blankerts",
-                    "email": "arne@blankerts.de",
-                    "role": "Developer"
-                },
-                {
-                    "name": "Sebastian Heuer",
-                    "email": "sebastian@phpeople.de",
-                    "role": "Developer"
-                },
-                {
-                    "name": "Sebastian Bergmann",
-                    "email": "sebastian@phpunit.de",
-                    "role": "Developer"
-                }
-            ],
-            "description": "Component for reading phar.io manifest information from a PHP Archive (PHAR)",
-            "support": {
-                "issues": "https://github.com/phar-io/manifest/issues",
-                "source": "https://github.com/phar-io/manifest/tree/2.0.4"
-            },
-            "funding": [
-                {
-                    "url": "https://github.com/theseer",
-                    "type": "github"
-                }
-            ],
-            "time": "2024-03-03T12:33:53+00:00"
-        },
-        {
-            "name": "phar-io/version",
-            "version": "3.2.1",
-            "source": {
-                "type": "git",
-                "url": "https://github.com/phar-io/version.git",
-                "reference": "4f7fd7836c6f332bb2933569e566a0d6c4cbed74"
-            },
-            "dist": {
-                "type": "zip",
-                "url": "https://api.github.com/repos/phar-io/version/zipball/4f7fd7836c6f332bb2933569e566a0d6c4cbed74",
-                "reference": "4f7fd7836c6f332bb2933569e566a0d6c4cbed74",
-                "shasum": ""
-            },
-            "require": {
-                "php": "^7.2 || ^8.0"
-            },
-            "type": "library",
-            "autoload": {
-                "classmap": [
-                    "src/"
-                ]
-            },
-            "notification-url": "https://packagist.org/downloads/",
-            "license": [
-                "BSD-3-Clause"
-            ],
-            "authors": [
-                {
-                    "name": "Arne Blankerts",
-                    "email": "arne@blankerts.de",
-                    "role": "Developer"
-                },
-                {
-                    "name": "Sebastian Heuer",
-                    "email": "sebastian@phpeople.de",
-                    "role": "Developer"
-                },
-                {
-                    "name": "Sebastian Bergmann",
-                    "email": "sebastian@phpunit.de",
-                    "role": "Developer"
-                }
-            ],
-            "description": "Library for handling version information and constraints",
-            "support": {
-                "issues": "https://github.com/phar-io/version/issues",
-                "source": "https://github.com/phar-io/version/tree/3.2.1"
-            },
-            "time": "2022-02-21T01:04:05+00:00"
-        },
-        {
             "name": "phpstan/phpstan",
-            "version": "2.1.17",
+            "version": "1.12.27",
             "source": {
                 "type": "git",
                 "url": "https://github.com/phpstan/phpstan.git",
-                "reference": "89b5ef665716fa2a52ecd2633f21007a6a349053"
-            },
-            "dist": {
-                "type": "zip",
-                "url": "https://api.github.com/repos/phpstan/phpstan/zipball/89b5ef665716fa2a52ecd2633f21007a6a349053",
-                "reference": "89b5ef665716fa2a52ecd2633f21007a6a349053",
-                "shasum": ""
-            },
-            "require": {
-                "php": "^7.4|^8.0"
+                "reference": "3a6e423c076ab39dfedc307e2ac627ef579db162"
+            },
+            "dist": {
+                "type": "zip",
+                "url": "https://api.github.com/repos/phpstan/phpstan/zipball/3a6e423c076ab39dfedc307e2ac627ef579db162",
+                "reference": "3a6e423c076ab39dfedc307e2ac627ef579db162",
+                "shasum": ""
+            },
+            "require": {
+                "php": "^7.2|^8.0"
             },
             "conflict": {
                 "phpstan/phpstan-shim": "*"
@@ -3177,570 +2937,7 @@
                     "type": "github"
                 }
             ],
-            "time": "2025-05-21T20:55:28+00:00"
-        },
-        {
-            "name": "phpstan/phpstan-phpunit",
-            "version": "2.0.6",
-            "source": {
-                "type": "git",
-                "url": "https://github.com/phpstan/phpstan-phpunit.git",
-                "reference": "6b92469f8a7995e626da3aa487099617b8dfa260"
-            },
-            "dist": {
-                "type": "zip",
-                "url": "https://api.github.com/repos/phpstan/phpstan-phpunit/zipball/6b92469f8a7995e626da3aa487099617b8dfa260",
-                "reference": "6b92469f8a7995e626da3aa487099617b8dfa260",
-                "shasum": ""
-            },
-            "require": {
-                "php": "^7.4 || ^8.0",
-                "phpstan/phpstan": "^2.0.4"
-            },
-            "conflict": {
-                "phpunit/phpunit": "<7.0"
-            },
-            "require-dev": {
-                "nikic/php-parser": "^5",
-                "php-parallel-lint/php-parallel-lint": "^1.2",
-                "phpstan/phpstan-deprecation-rules": "^2.0",
-                "phpstan/phpstan-strict-rules": "^2.0",
-                "phpunit/phpunit": "^9.6"
-            },
-            "type": "phpstan-extension",
-            "extra": {
-                "phpstan": {
-                    "includes": [
-                        "extension.neon",
-                        "rules.neon"
-                    ]
-                }
-            },
-            "autoload": {
-                "psr-4": {
-                    "PHPStan\\": "src/"
-                }
-            },
-            "notification-url": "https://packagist.org/downloads/",
-            "license": [
-                "MIT"
-            ],
-            "description": "PHPUnit extensions and rules for PHPStan",
-            "support": {
-                "issues": "https://github.com/phpstan/phpstan-phpunit/issues",
-                "source": "https://github.com/phpstan/phpstan-phpunit/tree/2.0.6"
-            },
-            "time": "2025-03-26T12:47:06+00:00"
-        },
-        {
-            "name": "phpstan/phpstan-symfony",
-            "version": "2.0.6",
-            "source": {
-                "type": "git",
-                "url": "https://github.com/phpstan/phpstan-symfony.git",
-                "reference": "5005288e07583546ea00b52de4a9ac412eb869d7"
-            },
-            "dist": {
-                "type": "zip",
-                "url": "https://api.github.com/repos/phpstan/phpstan-symfony/zipball/5005288e07583546ea00b52de4a9ac412eb869d7",
-                "reference": "5005288e07583546ea00b52de4a9ac412eb869d7",
-                "shasum": ""
-            },
-            "require": {
-                "ext-simplexml": "*",
-                "php": "^7.4 || ^8.0",
-                "phpstan/phpstan": "^2.1.13"
-            },
-            "conflict": {
-                "symfony/framework-bundle": "<3.0"
-            },
-            "require-dev": {
-                "php-parallel-lint/php-parallel-lint": "^1.2",
-                "phpstan/phpstan-phpunit": "^2.0",
-                "phpstan/phpstan-strict-rules": "^2.0",
-                "phpunit/phpunit": "^9.6",
-                "psr/container": "1.1.2",
-                "symfony/config": "^5.4 || ^6.1",
-                "symfony/console": "^5.4 || ^6.1",
-                "symfony/dependency-injection": "^5.4 || ^6.1",
-                "symfony/form": "^5.4 || ^6.1",
-                "symfony/framework-bundle": "^5.4 || ^6.1",
-                "symfony/http-foundation": "^5.4 || ^6.1",
-                "symfony/messenger": "^5.4",
-                "symfony/polyfill-php80": "^1.24",
-                "symfony/serializer": "^5.4",
-                "symfony/service-contracts": "^2.2.0"
-            },
-            "type": "phpstan-extension",
-            "extra": {
-                "phpstan": {
-                    "includes": [
-                        "extension.neon",
-                        "rules.neon"
-                    ]
-                }
-            },
-            "autoload": {
-                "psr-4": {
-                    "PHPStan\\": "src/"
-                }
-            },
-            "notification-url": "https://packagist.org/downloads/",
-            "license": [
-                "MIT"
-            ],
-            "authors": [
-                {
-                    "name": "Lukáš Unger",
-                    "email": "looky.msc@gmail.com",
-                    "homepage": "https://lookyman.net"
-                }
-            ],
-            "description": "Symfony Framework extensions and rules for PHPStan",
-            "support": {
-                "issues": "https://github.com/phpstan/phpstan-symfony/issues",
-                "source": "https://github.com/phpstan/phpstan-symfony/tree/2.0.6"
-            },
-            "time": "2025-05-14T07:00:05+00:00"
-        },
-        {
-            "name": "phpunit/php-code-coverage",
-            "version": "12.3.1",
-            "source": {
-                "type": "git",
-                "url": "https://github.com/sebastianbergmann/php-code-coverage.git",
-                "reference": "ddec29dfc128eba9c204389960f2063f3b7fa170"
-            },
-            "dist": {
-                "type": "zip",
-                "url": "https://api.github.com/repos/sebastianbergmann/php-code-coverage/zipball/ddec29dfc128eba9c204389960f2063f3b7fa170",
-                "reference": "ddec29dfc128eba9c204389960f2063f3b7fa170",
-                "shasum": ""
-            },
-            "require": {
-                "ext-dom": "*",
-                "ext-libxml": "*",
-                "ext-xmlwriter": "*",
-                "nikic/php-parser": "^5.4.0",
-                "php": ">=8.3",
-                "phpunit/php-file-iterator": "^6.0",
-                "phpunit/php-text-template": "^5.0",
-                "sebastian/complexity": "^5.0",
-                "sebastian/environment": "^8.0",
-                "sebastian/lines-of-code": "^4.0",
-                "sebastian/version": "^6.0",
-                "theseer/tokenizer": "^1.2.3"
-            },
-            "require-dev": {
-                "phpunit/phpunit": "^12.1"
-            },
-            "suggest": {
-                "ext-pcov": "PHP extension that provides line coverage",
-                "ext-xdebug": "PHP extension that provides line coverage as well as branch and path coverage"
-            },
-            "type": "library",
-            "extra": {
-                "branch-alias": {
-                    "dev-main": "12.3.x-dev"
-                }
-            },
-            "autoload": {
-                "classmap": [
-                    "src/"
-                ]
-            },
-            "notification-url": "https://packagist.org/downloads/",
-            "license": [
-                "BSD-3-Clause"
-            ],
-            "authors": [
-                {
-                    "name": "Sebastian Bergmann",
-                    "email": "sebastian@phpunit.de",
-                    "role": "lead"
-                }
-            ],
-            "description": "Library that provides collection, processing, and rendering functionality for PHP code coverage information.",
-            "homepage": "https://github.com/sebastianbergmann/php-code-coverage",
-            "keywords": [
-                "coverage",
-                "testing",
-                "xunit"
-            ],
-            "support": {
-                "issues": "https://github.com/sebastianbergmann/php-code-coverage/issues",
-                "security": "https://github.com/sebastianbergmann/php-code-coverage/security/policy",
-                "source": "https://github.com/sebastianbergmann/php-code-coverage/tree/12.3.1"
-            },
-            "funding": [
-                {
-                    "url": "https://github.com/sebastianbergmann",
-                    "type": "github"
-                },
-                {
-                    "url": "https://liberapay.com/sebastianbergmann",
-                    "type": "liberapay"
-                },
-                {
-                    "url": "https://thanks.dev/u/gh/sebastianbergmann",
-                    "type": "thanks_dev"
-                },
-                {
-                    "url": "https://tidelift.com/funding/github/packagist/phpunit/php-code-coverage",
-                    "type": "tidelift"
-                }
-            ],
-            "time": "2025-06-18T08:58:13+00:00"
-        },
-        {
-            "name": "phpunit/php-file-iterator",
-            "version": "6.0.0",
-            "source": {
-                "type": "git",
-                "url": "https://github.com/sebastianbergmann/php-file-iterator.git",
-                "reference": "961bc913d42fe24a257bfff826a5068079ac7782"
-            },
-            "dist": {
-                "type": "zip",
-                "url": "https://api.github.com/repos/sebastianbergmann/php-file-iterator/zipball/961bc913d42fe24a257bfff826a5068079ac7782",
-                "reference": "961bc913d42fe24a257bfff826a5068079ac7782",
-                "shasum": ""
-            },
-            "require": {
-                "php": ">=8.3"
-            },
-            "require-dev": {
-                "phpunit/phpunit": "^12.0"
-            },
-            "type": "library",
-            "extra": {
-                "branch-alias": {
-                    "dev-main": "6.0-dev"
-                }
-            },
-            "autoload": {
-                "classmap": [
-                    "src/"
-                ]
-            },
-            "notification-url": "https://packagist.org/downloads/",
-            "license": [
-                "BSD-3-Clause"
-            ],
-            "authors": [
-                {
-                    "name": "Sebastian Bergmann",
-                    "email": "sebastian@phpunit.de",
-                    "role": "lead"
-                }
-            ],
-            "description": "FilterIterator implementation that filters files based on a list of suffixes.",
-            "homepage": "https://github.com/sebastianbergmann/php-file-iterator/",
-            "keywords": [
-                "filesystem",
-                "iterator"
-            ],
-            "support": {
-                "issues": "https://github.com/sebastianbergmann/php-file-iterator/issues",
-                "security": "https://github.com/sebastianbergmann/php-file-iterator/security/policy",
-                "source": "https://github.com/sebastianbergmann/php-file-iterator/tree/6.0.0"
-            },
-            "funding": [
-                {
-                    "url": "https://github.com/sebastianbergmann",
-                    "type": "github"
-                }
-            ],
-            "time": "2025-02-07T04:58:37+00:00"
-        },
-        {
-            "name": "phpunit/php-invoker",
-            "version": "6.0.0",
-            "source": {
-                "type": "git",
-                "url": "https://github.com/sebastianbergmann/php-invoker.git",
-                "reference": "12b54e689b07a25a9b41e57736dfab6ec9ae5406"
-            },
-            "dist": {
-                "type": "zip",
-                "url": "https://api.github.com/repos/sebastianbergmann/php-invoker/zipball/12b54e689b07a25a9b41e57736dfab6ec9ae5406",
-                "reference": "12b54e689b07a25a9b41e57736dfab6ec9ae5406",
-                "shasum": ""
-            },
-            "require": {
-                "php": ">=8.3"
-            },
-            "require-dev": {
-                "ext-pcntl": "*",
-                "phpunit/phpunit": "^12.0"
-            },
-            "suggest": {
-                "ext-pcntl": "*"
-            },
-            "type": "library",
-            "extra": {
-                "branch-alias": {
-                    "dev-main": "6.0-dev"
-                }
-            },
-            "autoload": {
-                "classmap": [
-                    "src/"
-                ]
-            },
-            "notification-url": "https://packagist.org/downloads/",
-            "license": [
-                "BSD-3-Clause"
-            ],
-            "authors": [
-                {
-                    "name": "Sebastian Bergmann",
-                    "email": "sebastian@phpunit.de",
-                    "role": "lead"
-                }
-            ],
-            "description": "Invoke callables with a timeout",
-            "homepage": "https://github.com/sebastianbergmann/php-invoker/",
-            "keywords": [
-                "process"
-            ],
-            "support": {
-                "issues": "https://github.com/sebastianbergmann/php-invoker/issues",
-                "security": "https://github.com/sebastianbergmann/php-invoker/security/policy",
-                "source": "https://github.com/sebastianbergmann/php-invoker/tree/6.0.0"
-            },
-            "funding": [
-                {
-                    "url": "https://github.com/sebastianbergmann",
-                    "type": "github"
-                }
-            ],
-            "time": "2025-02-07T04:58:58+00:00"
-        },
-        {
-            "name": "phpunit/php-text-template",
-            "version": "5.0.0",
-            "source": {
-                "type": "git",
-                "url": "https://github.com/sebastianbergmann/php-text-template.git",
-                "reference": "e1367a453f0eda562eedb4f659e13aa900d66c53"
-            },
-            "dist": {
-                "type": "zip",
-                "url": "https://api.github.com/repos/sebastianbergmann/php-text-template/zipball/e1367a453f0eda562eedb4f659e13aa900d66c53",
-                "reference": "e1367a453f0eda562eedb4f659e13aa900d66c53",
-                "shasum": ""
-            },
-            "require": {
-                "php": ">=8.3"
-            },
-            "require-dev": {
-                "phpunit/phpunit": "^12.0"
-            },
-            "type": "library",
-            "extra": {
-                "branch-alias": {
-                    "dev-main": "5.0-dev"
-                }
-            },
-            "autoload": {
-                "classmap": [
-                    "src/"
-                ]
-            },
-            "notification-url": "https://packagist.org/downloads/",
-            "license": [
-                "BSD-3-Clause"
-            ],
-            "authors": [
-                {
-                    "name": "Sebastian Bergmann",
-                    "email": "sebastian@phpunit.de",
-                    "role": "lead"
-                }
-            ],
-            "description": "Simple template engine.",
-            "homepage": "https://github.com/sebastianbergmann/php-text-template/",
-            "keywords": [
-                "template"
-            ],
-            "support": {
-                "issues": "https://github.com/sebastianbergmann/php-text-template/issues",
-                "security": "https://github.com/sebastianbergmann/php-text-template/security/policy",
-                "source": "https://github.com/sebastianbergmann/php-text-template/tree/5.0.0"
-            },
-            "funding": [
-                {
-                    "url": "https://github.com/sebastianbergmann",
-                    "type": "github"
-                }
-            ],
-            "time": "2025-02-07T04:59:16+00:00"
-        },
-        {
-            "name": "phpunit/php-timer",
-            "version": "8.0.0",
-            "source": {
-                "type": "git",
-                "url": "https://github.com/sebastianbergmann/php-timer.git",
-                "reference": "f258ce36aa457f3aa3339f9ed4c81fc66dc8c2cc"
-            },
-            "dist": {
-                "type": "zip",
-                "url": "https://api.github.com/repos/sebastianbergmann/php-timer/zipball/f258ce36aa457f3aa3339f9ed4c81fc66dc8c2cc",
-                "reference": "f258ce36aa457f3aa3339f9ed4c81fc66dc8c2cc",
-                "shasum": ""
-            },
-            "require": {
-                "php": ">=8.3"
-            },
-            "require-dev": {
-                "phpunit/phpunit": "^12.0"
-            },
-            "type": "library",
-            "extra": {
-                "branch-alias": {
-                    "dev-main": "8.0-dev"
-                }
-            },
-            "autoload": {
-                "classmap": [
-                    "src/"
-                ]
-            },
-            "notification-url": "https://packagist.org/downloads/",
-            "license": [
-                "BSD-3-Clause"
-            ],
-            "authors": [
-                {
-                    "name": "Sebastian Bergmann",
-                    "email": "sebastian@phpunit.de",
-                    "role": "lead"
-                }
-            ],
-            "description": "Utility class for timing",
-            "homepage": "https://github.com/sebastianbergmann/php-timer/",
-            "keywords": [
-                "timer"
-            ],
-            "support": {
-                "issues": "https://github.com/sebastianbergmann/php-timer/issues",
-                "security": "https://github.com/sebastianbergmann/php-timer/security/policy",
-                "source": "https://github.com/sebastianbergmann/php-timer/tree/8.0.0"
-            },
-            "funding": [
-                {
-                    "url": "https://github.com/sebastianbergmann",
-                    "type": "github"
-                }
-            ],
-            "time": "2025-02-07T04:59:38+00:00"
-        },
-        {
-            "name": "phpunit/phpunit",
-            "version": "12.2.5",
-            "source": {
-                "type": "git",
-                "url": "https://github.com/sebastianbergmann/phpunit.git",
-                "reference": "b71849b29f7a8d7574e4401873cb8b539896613f"
-            },
-            "dist": {
-                "type": "zip",
-                "url": "https://api.github.com/repos/sebastianbergmann/phpunit/zipball/b71849b29f7a8d7574e4401873cb8b539896613f",
-                "reference": "b71849b29f7a8d7574e4401873cb8b539896613f",
-                "shasum": ""
-            },
-            "require": {
-                "ext-dom": "*",
-                "ext-json": "*",
-                "ext-libxml": "*",
-                "ext-mbstring": "*",
-                "ext-xml": "*",
-                "ext-xmlwriter": "*",
-                "myclabs/deep-copy": "^1.13.1",
-                "phar-io/manifest": "^2.0.4",
-                "phar-io/version": "^3.2.1",
-                "php": ">=8.3",
-                "phpunit/php-code-coverage": "^12.3.1",
-                "phpunit/php-file-iterator": "^6.0.0",
-                "phpunit/php-invoker": "^6.0.0",
-                "phpunit/php-text-template": "^5.0.0",
-                "phpunit/php-timer": "^8.0.0",
-                "sebastian/cli-parser": "^4.0.0",
-                "sebastian/comparator": "^7.1.0",
-                "sebastian/diff": "^7.0.0",
-                "sebastian/environment": "^8.0.2",
-                "sebastian/exporter": "^7.0.0",
-                "sebastian/global-state": "^8.0.0",
-                "sebastian/object-enumerator": "^7.0.0",
-                "sebastian/type": "^6.0.2",
-                "sebastian/version": "^6.0.0",
-                "staabm/side-effects-detector": "^1.0.5"
-            },
-            "bin": [
-                "phpunit"
-            ],
-            "type": "library",
-            "extra": {
-                "branch-alias": {
-                    "dev-main": "12.2-dev"
-                }
-            },
-            "autoload": {
-                "files": [
-                    "src/Framework/Assert/Functions.php"
-                ],
-                "classmap": [
-                    "src/"
-                ]
-            },
-            "notification-url": "https://packagist.org/downloads/",
-            "license": [
-                "BSD-3-Clause"
-            ],
-            "authors": [
-                {
-                    "name": "Sebastian Bergmann",
-                    "email": "sebastian@phpunit.de",
-                    "role": "lead"
-                }
-            ],
-            "description": "The PHP Unit Testing framework.",
-            "homepage": "https://phpunit.de/",
-            "keywords": [
-                "phpunit",
-                "testing",
-                "xunit"
-            ],
-            "support": {
-                "issues": "https://github.com/sebastianbergmann/phpunit/issues",
-                "security": "https://github.com/sebastianbergmann/phpunit/security/policy",
-                "source": "https://github.com/sebastianbergmann/phpunit/tree/12.2.5"
-            },
-            "funding": [
-                {
-                    "url": "https://phpunit.de/sponsors.html",
-                    "type": "custom"
-                },
-                {
-                    "url": "https://github.com/sebastianbergmann",
-                    "type": "github"
-                },
-                {
-                    "url": "https://liberapay.com/sebastianbergmann",
-                    "type": "liberapay"
-                },
-                {
-                    "url": "https://thanks.dev/u/gh/sebastianbergmann",
-                    "type": "thanks_dev"
-                },
-                {
-                    "url": "https://tidelift.com/funding/github/packagist/phpunit/phpunit",
-                    "type": "tidelift"
-                }
-            ],
-            "time": "2025-06-27T04:37:55+00:00"
+            "time": "2025-05-21T20:51:45+00:00"
         },
         {
             "name": "psr/event-dispatcher",
@@ -4320,21 +3517,21 @@
         },
         {
             "name": "rector/rector",
-            "version": "2.1.0",
+            "version": "1.2.10",
             "source": {
                 "type": "git",
                 "url": "https://github.com/rectorphp/rector.git",
-                "reference": "d513dea45a94394b660e15c155d1fa27826f8e30"
-            },
-            "dist": {
-                "type": "zip",
-                "url": "https://api.github.com/repos/rectorphp/rector/zipball/d513dea45a94394b660e15c155d1fa27826f8e30",
-                "reference": "d513dea45a94394b660e15c155d1fa27826f8e30",
-                "shasum": ""
-            },
-            "require": {
-                "php": "^7.4|^8.0",
-                "phpstan/phpstan": "^2.1.17"
+                "reference": "40f9cf38c05296bd32f444121336a521a293fa61"
+            },
+            "dist": {
+                "type": "zip",
+                "url": "https://api.github.com/repos/rectorphp/rector/zipball/40f9cf38c05296bd32f444121336a521a293fa61",
+                "reference": "40f9cf38c05296bd32f444121336a521a293fa61",
+                "shasum": ""
+            },
+            "require": {
+                "php": "^7.2|^8.0",
+                "phpstan/phpstan": "^1.12.5"
             },
             "conflict": {
                 "rector/rector-doctrine": "*",
@@ -4359,7 +3556,6 @@
                 "MIT"
             ],
             "description": "Instant Upgrade and Automated Refactoring of any PHP code",
-            "homepage": "https://getrector.com/",
             "keywords": [
                 "automation",
                 "dev",
@@ -4368,7 +3564,7 @@
             ],
             "support": {
                 "issues": "https://github.com/rectorphp/rector/issues",
-                "source": "https://github.com/rectorphp/rector/tree/2.1.0"
+                "source": "https://github.com/rectorphp/rector/tree/1.2.10"
             },
             "funding": [
                 {
@@ -4376,7 +3572,7 @@
                     "type": "github"
                 }
             ],
-            "time": "2025-06-24T20:26:57+00:00"
+            "time": "2024-11-08T13:59:10+00:00"
         },
         {
             "name": "roave/security-advisories",
@@ -5333,213 +4529,6 @@
             "time": "2025-06-24T22:05:35+00:00"
         },
         {
-            "name": "sebastian/cli-parser",
-            "version": "4.0.0",
-            "source": {
-                "type": "git",
-                "url": "https://github.com/sebastianbergmann/cli-parser.git",
-                "reference": "6d584c727d9114bcdc14c86711cd1cad51778e7c"
-            },
-            "dist": {
-                "type": "zip",
-                "url": "https://api.github.com/repos/sebastianbergmann/cli-parser/zipball/6d584c727d9114bcdc14c86711cd1cad51778e7c",
-                "reference": "6d584c727d9114bcdc14c86711cd1cad51778e7c",
-                "shasum": ""
-            },
-            "require": {
-                "php": ">=8.3"
-            },
-            "require-dev": {
-                "phpunit/phpunit": "^12.0"
-            },
-            "type": "library",
-            "extra": {
-                "branch-alias": {
-                    "dev-main": "4.0-dev"
-                }
-            },
-            "autoload": {
-                "classmap": [
-                    "src/"
-                ]
-            },
-            "notification-url": "https://packagist.org/downloads/",
-            "license": [
-                "BSD-3-Clause"
-            ],
-            "authors": [
-                {
-                    "name": "Sebastian Bergmann",
-                    "email": "sebastian@phpunit.de",
-                    "role": "lead"
-                }
-            ],
-            "description": "Library for parsing CLI options",
-            "homepage": "https://github.com/sebastianbergmann/cli-parser",
-            "support": {
-                "issues": "https://github.com/sebastianbergmann/cli-parser/issues",
-                "security": "https://github.com/sebastianbergmann/cli-parser/security/policy",
-                "source": "https://github.com/sebastianbergmann/cli-parser/tree/4.0.0"
-            },
-            "funding": [
-                {
-                    "url": "https://github.com/sebastianbergmann",
-                    "type": "github"
-                }
-            ],
-            "time": "2025-02-07T04:53:50+00:00"
-        },
-        {
-            "name": "sebastian/comparator",
-            "version": "7.1.0",
-            "source": {
-                "type": "git",
-                "url": "https://github.com/sebastianbergmann/comparator.git",
-                "reference": "03d905327dccc0851c9a08d6a979dfc683826b6f"
-            },
-            "dist": {
-                "type": "zip",
-                "url": "https://api.github.com/repos/sebastianbergmann/comparator/zipball/03d905327dccc0851c9a08d6a979dfc683826b6f",
-                "reference": "03d905327dccc0851c9a08d6a979dfc683826b6f",
-                "shasum": ""
-            },
-            "require": {
-                "ext-dom": "*",
-                "ext-mbstring": "*",
-                "php": ">=8.3",
-                "sebastian/diff": "^7.0",
-                "sebastian/exporter": "^7.0"
-            },
-            "require-dev": {
-                "phpunit/phpunit": "^12.2"
-            },
-            "suggest": {
-                "ext-bcmath": "For comparing BcMath\\Number objects"
-            },
-            "type": "library",
-            "extra": {
-                "branch-alias": {
-                    "dev-main": "7.1-dev"
-                }
-            },
-            "autoload": {
-                "classmap": [
-                    "src/"
-                ]
-            },
-            "notification-url": "https://packagist.org/downloads/",
-            "license": [
-                "BSD-3-Clause"
-            ],
-            "authors": [
-                {
-                    "name": "Sebastian Bergmann",
-                    "email": "sebastian@phpunit.de"
-                },
-                {
-                    "name": "Jeff Welch",
-                    "email": "whatthejeff@gmail.com"
-                },
-                {
-                    "name": "Volker Dusch",
-                    "email": "github@wallbash.com"
-                },
-                {
-                    "name": "Bernhard Schussek",
-                    "email": "bschussek@2bepublished.at"
-                }
-            ],
-            "description": "Provides the functionality to compare PHP values for equality",
-            "homepage": "https://github.com/sebastianbergmann/comparator",
-            "keywords": [
-                "comparator",
-                "compare",
-                "equality"
-            ],
-            "support": {
-                "issues": "https://github.com/sebastianbergmann/comparator/issues",
-                "security": "https://github.com/sebastianbergmann/comparator/security/policy",
-                "source": "https://github.com/sebastianbergmann/comparator/tree/7.1.0"
-            },
-            "funding": [
-                {
-                    "url": "https://github.com/sebastianbergmann",
-                    "type": "github"
-                },
-                {
-                    "url": "https://liberapay.com/sebastianbergmann",
-                    "type": "liberapay"
-                },
-                {
-                    "url": "https://thanks.dev/u/gh/sebastianbergmann",
-                    "type": "thanks_dev"
-                },
-                {
-                    "url": "https://tidelift.com/funding/github/packagist/sebastian/comparator",
-                    "type": "tidelift"
-                }
-            ],
-            "time": "2025-06-17T07:41:58+00:00"
-        },
-        {
-            "name": "sebastian/complexity",
-            "version": "5.0.0",
-            "source": {
-                "type": "git",
-                "url": "https://github.com/sebastianbergmann/complexity.git",
-                "reference": "bad4316aba5303d0221f43f8cee37eb58d384bbb"
-            },
-            "dist": {
-                "type": "zip",
-                "url": "https://api.github.com/repos/sebastianbergmann/complexity/zipball/bad4316aba5303d0221f43f8cee37eb58d384bbb",
-                "reference": "bad4316aba5303d0221f43f8cee37eb58d384bbb",
-                "shasum": ""
-            },
-            "require": {
-                "nikic/php-parser": "^5.0",
-                "php": ">=8.3"
-            },
-            "require-dev": {
-                "phpunit/phpunit": "^12.0"
-            },
-            "type": "library",
-            "extra": {
-                "branch-alias": {
-                    "dev-main": "5.0-dev"
-                }
-            },
-            "autoload": {
-                "classmap": [
-                    "src/"
-                ]
-            },
-            "notification-url": "https://packagist.org/downloads/",
-            "license": [
-                "BSD-3-Clause"
-            ],
-            "authors": [
-                {
-                    "name": "Sebastian Bergmann",
-                    "email": "sebastian@phpunit.de",
-                    "role": "lead"
-                }
-            ],
-            "description": "Library for calculating the complexity of PHP code units",
-            "homepage": "https://github.com/sebastianbergmann/complexity",
-            "support": {
-                "issues": "https://github.com/sebastianbergmann/complexity/issues",
-                "security": "https://github.com/sebastianbergmann/complexity/security/policy",
-                "source": "https://github.com/sebastianbergmann/complexity/tree/5.0.0"
-            },
-            "funding": [
-                {
-                    "url": "https://github.com/sebastianbergmann",
-                    "type": "github"
-                }
-            ],
-            "time": "2025-02-07T04:55:25+00:00"
-        },
-        {
             "name": "sebastian/diff",
             "version": "7.0.0",
             "source": {
@@ -5607,569 +4596,6 @@
             "time": "2025-02-07T04:55:46+00:00"
         },
         {
-            "name": "sebastian/environment",
-            "version": "8.0.2",
-            "source": {
-                "type": "git",
-                "url": "https://github.com/sebastianbergmann/environment.git",
-                "reference": "d364b9e5d0d3b18a2573351a1786fbf96b7e0792"
-            },
-            "dist": {
-                "type": "zip",
-                "url": "https://api.github.com/repos/sebastianbergmann/environment/zipball/d364b9e5d0d3b18a2573351a1786fbf96b7e0792",
-                "reference": "d364b9e5d0d3b18a2573351a1786fbf96b7e0792",
-                "shasum": ""
-            },
-            "require": {
-                "php": ">=8.3"
-            },
-            "require-dev": {
-                "phpunit/phpunit": "^12.0"
-            },
-            "suggest": {
-                "ext-posix": "*"
-            },
-            "type": "library",
-            "extra": {
-                "branch-alias": {
-                    "dev-main": "8.0-dev"
-                }
-            },
-            "autoload": {
-                "classmap": [
-                    "src/"
-                ]
-            },
-            "notification-url": "https://packagist.org/downloads/",
-            "license": [
-                "BSD-3-Clause"
-            ],
-            "authors": [
-                {
-                    "name": "Sebastian Bergmann",
-                    "email": "sebastian@phpunit.de"
-                }
-            ],
-            "description": "Provides functionality to handle HHVM/PHP environments",
-            "homepage": "https://github.com/sebastianbergmann/environment",
-            "keywords": [
-                "Xdebug",
-                "environment",
-                "hhvm"
-            ],
-            "support": {
-                "issues": "https://github.com/sebastianbergmann/environment/issues",
-                "security": "https://github.com/sebastianbergmann/environment/security/policy",
-                "source": "https://github.com/sebastianbergmann/environment/tree/8.0.2"
-            },
-            "funding": [
-                {
-                    "url": "https://github.com/sebastianbergmann",
-                    "type": "github"
-                },
-                {
-                    "url": "https://liberapay.com/sebastianbergmann",
-                    "type": "liberapay"
-                },
-                {
-                    "url": "https://thanks.dev/u/gh/sebastianbergmann",
-                    "type": "thanks_dev"
-                },
-                {
-                    "url": "https://tidelift.com/funding/github/packagist/sebastian/environment",
-                    "type": "tidelift"
-                }
-            ],
-            "time": "2025-05-21T15:05:44+00:00"
-        },
-        {
-            "name": "sebastian/exporter",
-            "version": "7.0.0",
-            "source": {
-                "type": "git",
-                "url": "https://github.com/sebastianbergmann/exporter.git",
-                "reference": "76432aafc58d50691a00d86d0632f1217a47b688"
-            },
-            "dist": {
-                "type": "zip",
-                "url": "https://api.github.com/repos/sebastianbergmann/exporter/zipball/76432aafc58d50691a00d86d0632f1217a47b688",
-                "reference": "76432aafc58d50691a00d86d0632f1217a47b688",
-                "shasum": ""
-            },
-            "require": {
-                "ext-mbstring": "*",
-                "php": ">=8.3",
-                "sebastian/recursion-context": "^7.0"
-            },
-            "require-dev": {
-                "phpunit/phpunit": "^12.0"
-            },
-            "type": "library",
-            "extra": {
-                "branch-alias": {
-                    "dev-main": "7.0-dev"
-                }
-            },
-            "autoload": {
-                "classmap": [
-                    "src/"
-                ]
-            },
-            "notification-url": "https://packagist.org/downloads/",
-            "license": [
-                "BSD-3-Clause"
-            ],
-            "authors": [
-                {
-                    "name": "Sebastian Bergmann",
-                    "email": "sebastian@phpunit.de"
-                },
-                {
-                    "name": "Jeff Welch",
-                    "email": "whatthejeff@gmail.com"
-                },
-                {
-                    "name": "Volker Dusch",
-                    "email": "github@wallbash.com"
-                },
-                {
-                    "name": "Adam Harvey",
-                    "email": "aharvey@php.net"
-                },
-                {
-                    "name": "Bernhard Schussek",
-                    "email": "bschussek@gmail.com"
-                }
-            ],
-            "description": "Provides the functionality to export PHP variables for visualization",
-            "homepage": "https://www.github.com/sebastianbergmann/exporter",
-            "keywords": [
-                "export",
-                "exporter"
-            ],
-            "support": {
-                "issues": "https://github.com/sebastianbergmann/exporter/issues",
-                "security": "https://github.com/sebastianbergmann/exporter/security/policy",
-                "source": "https://github.com/sebastianbergmann/exporter/tree/7.0.0"
-            },
-            "funding": [
-                {
-                    "url": "https://github.com/sebastianbergmann",
-                    "type": "github"
-                }
-            ],
-            "time": "2025-02-07T04:56:42+00:00"
-        },
-        {
-            "name": "sebastian/global-state",
-            "version": "8.0.0",
-            "source": {
-                "type": "git",
-                "url": "https://github.com/sebastianbergmann/global-state.git",
-                "reference": "570a2aeb26d40f057af686d63c4e99b075fb6cbc"
-            },
-            "dist": {
-                "type": "zip",
-                "url": "https://api.github.com/repos/sebastianbergmann/global-state/zipball/570a2aeb26d40f057af686d63c4e99b075fb6cbc",
-                "reference": "570a2aeb26d40f057af686d63c4e99b075fb6cbc",
-                "shasum": ""
-            },
-            "require": {
-                "php": ">=8.3",
-                "sebastian/object-reflector": "^5.0",
-                "sebastian/recursion-context": "^7.0"
-            },
-            "require-dev": {
-                "ext-dom": "*",
-                "phpunit/phpunit": "^12.0"
-            },
-            "type": "library",
-            "extra": {
-                "branch-alias": {
-                    "dev-main": "8.0-dev"
-                }
-            },
-            "autoload": {
-                "classmap": [
-                    "src/"
-                ]
-            },
-            "notification-url": "https://packagist.org/downloads/",
-            "license": [
-                "BSD-3-Clause"
-            ],
-            "authors": [
-                {
-                    "name": "Sebastian Bergmann",
-                    "email": "sebastian@phpunit.de"
-                }
-            ],
-            "description": "Snapshotting of global state",
-            "homepage": "https://www.github.com/sebastianbergmann/global-state",
-            "keywords": [
-                "global state"
-            ],
-            "support": {
-                "issues": "https://github.com/sebastianbergmann/global-state/issues",
-                "security": "https://github.com/sebastianbergmann/global-state/security/policy",
-                "source": "https://github.com/sebastianbergmann/global-state/tree/8.0.0"
-            },
-            "funding": [
-                {
-                    "url": "https://github.com/sebastianbergmann",
-                    "type": "github"
-                }
-            ],
-            "time": "2025-02-07T04:56:59+00:00"
-        },
-        {
-            "name": "sebastian/lines-of-code",
-            "version": "4.0.0",
-            "source": {
-                "type": "git",
-                "url": "https://github.com/sebastianbergmann/lines-of-code.git",
-                "reference": "97ffee3bcfb5805568d6af7f0f893678fc076d2f"
-            },
-            "dist": {
-                "type": "zip",
-                "url": "https://api.github.com/repos/sebastianbergmann/lines-of-code/zipball/97ffee3bcfb5805568d6af7f0f893678fc076d2f",
-                "reference": "97ffee3bcfb5805568d6af7f0f893678fc076d2f",
-                "shasum": ""
-            },
-            "require": {
-                "nikic/php-parser": "^5.0",
-                "php": ">=8.3"
-            },
-            "require-dev": {
-                "phpunit/phpunit": "^12.0"
-            },
-            "type": "library",
-            "extra": {
-                "branch-alias": {
-                    "dev-main": "4.0-dev"
-                }
-            },
-            "autoload": {
-                "classmap": [
-                    "src/"
-                ]
-            },
-            "notification-url": "https://packagist.org/downloads/",
-            "license": [
-                "BSD-3-Clause"
-            ],
-            "authors": [
-                {
-                    "name": "Sebastian Bergmann",
-                    "email": "sebastian@phpunit.de",
-                    "role": "lead"
-                }
-            ],
-            "description": "Library for counting the lines of code in PHP source code",
-            "homepage": "https://github.com/sebastianbergmann/lines-of-code",
-            "support": {
-                "issues": "https://github.com/sebastianbergmann/lines-of-code/issues",
-                "security": "https://github.com/sebastianbergmann/lines-of-code/security/policy",
-                "source": "https://github.com/sebastianbergmann/lines-of-code/tree/4.0.0"
-            },
-            "funding": [
-                {
-                    "url": "https://github.com/sebastianbergmann",
-                    "type": "github"
-                }
-            ],
-            "time": "2025-02-07T04:57:28+00:00"
-        },
-        {
-            "name": "sebastian/object-enumerator",
-            "version": "7.0.0",
-            "source": {
-                "type": "git",
-                "url": "https://github.com/sebastianbergmann/object-enumerator.git",
-                "reference": "1effe8e9b8e068e9ae228e542d5d11b5d16db894"
-            },
-            "dist": {
-                "type": "zip",
-                "url": "https://api.github.com/repos/sebastianbergmann/object-enumerator/zipball/1effe8e9b8e068e9ae228e542d5d11b5d16db894",
-                "reference": "1effe8e9b8e068e9ae228e542d5d11b5d16db894",
-                "shasum": ""
-            },
-            "require": {
-                "php": ">=8.3",
-                "sebastian/object-reflector": "^5.0",
-                "sebastian/recursion-context": "^7.0"
-            },
-            "require-dev": {
-                "phpunit/phpunit": "^12.0"
-            },
-            "type": "library",
-            "extra": {
-                "branch-alias": {
-                    "dev-main": "7.0-dev"
-                }
-            },
-            "autoload": {
-                "classmap": [
-                    "src/"
-                ]
-            },
-            "notification-url": "https://packagist.org/downloads/",
-            "license": [
-                "BSD-3-Clause"
-            ],
-            "authors": [
-                {
-                    "name": "Sebastian Bergmann",
-                    "email": "sebastian@phpunit.de"
-                }
-            ],
-            "description": "Traverses array structures and object graphs to enumerate all referenced objects",
-            "homepage": "https://github.com/sebastianbergmann/object-enumerator/",
-            "support": {
-                "issues": "https://github.com/sebastianbergmann/object-enumerator/issues",
-                "security": "https://github.com/sebastianbergmann/object-enumerator/security/policy",
-                "source": "https://github.com/sebastianbergmann/object-enumerator/tree/7.0.0"
-            },
-            "funding": [
-                {
-                    "url": "https://github.com/sebastianbergmann",
-                    "type": "github"
-                }
-            ],
-            "time": "2025-02-07T04:57:48+00:00"
-        },
-        {
-            "name": "sebastian/object-reflector",
-            "version": "5.0.0",
-            "source": {
-                "type": "git",
-                "url": "https://github.com/sebastianbergmann/object-reflector.git",
-                "reference": "4bfa827c969c98be1e527abd576533293c634f6a"
-            },
-            "dist": {
-                "type": "zip",
-                "url": "https://api.github.com/repos/sebastianbergmann/object-reflector/zipball/4bfa827c969c98be1e527abd576533293c634f6a",
-                "reference": "4bfa827c969c98be1e527abd576533293c634f6a",
-                "shasum": ""
-            },
-            "require": {
-                "php": ">=8.3"
-            },
-            "require-dev": {
-                "phpunit/phpunit": "^12.0"
-            },
-            "type": "library",
-            "extra": {
-                "branch-alias": {
-                    "dev-main": "5.0-dev"
-                }
-            },
-            "autoload": {
-                "classmap": [
-                    "src/"
-                ]
-            },
-            "notification-url": "https://packagist.org/downloads/",
-            "license": [
-                "BSD-3-Clause"
-            ],
-            "authors": [
-                {
-                    "name": "Sebastian Bergmann",
-                    "email": "sebastian@phpunit.de"
-                }
-            ],
-            "description": "Allows reflection of object attributes, including inherited and non-public ones",
-            "homepage": "https://github.com/sebastianbergmann/object-reflector/",
-            "support": {
-                "issues": "https://github.com/sebastianbergmann/object-reflector/issues",
-                "security": "https://github.com/sebastianbergmann/object-reflector/security/policy",
-                "source": "https://github.com/sebastianbergmann/object-reflector/tree/5.0.0"
-            },
-            "funding": [
-                {
-                    "url": "https://github.com/sebastianbergmann",
-                    "type": "github"
-                }
-            ],
-            "time": "2025-02-07T04:58:17+00:00"
-        },
-        {
-            "name": "sebastian/recursion-context",
-            "version": "7.0.0",
-            "source": {
-                "type": "git",
-                "url": "https://github.com/sebastianbergmann/recursion-context.git",
-                "reference": "c405ae3a63e01b32eb71577f8ec1604e39858a7c"
-            },
-            "dist": {
-                "type": "zip",
-                "url": "https://api.github.com/repos/sebastianbergmann/recursion-context/zipball/c405ae3a63e01b32eb71577f8ec1604e39858a7c",
-                "reference": "c405ae3a63e01b32eb71577f8ec1604e39858a7c",
-                "shasum": ""
-            },
-            "require": {
-                "php": ">=8.3"
-            },
-            "require-dev": {
-                "phpunit/phpunit": "^12.0"
-            },
-            "type": "library",
-            "extra": {
-                "branch-alias": {
-                    "dev-main": "7.0-dev"
-                }
-            },
-            "autoload": {
-                "classmap": [
-                    "src/"
-                ]
-            },
-            "notification-url": "https://packagist.org/downloads/",
-            "license": [
-                "BSD-3-Clause"
-            ],
-            "authors": [
-                {
-                    "name": "Sebastian Bergmann",
-                    "email": "sebastian@phpunit.de"
-                },
-                {
-                    "name": "Jeff Welch",
-                    "email": "whatthejeff@gmail.com"
-                },
-                {
-                    "name": "Adam Harvey",
-                    "email": "aharvey@php.net"
-                }
-            ],
-            "description": "Provides functionality to recursively process PHP variables",
-            "homepage": "https://github.com/sebastianbergmann/recursion-context",
-            "support": {
-                "issues": "https://github.com/sebastianbergmann/recursion-context/issues",
-                "security": "https://github.com/sebastianbergmann/recursion-context/security/policy",
-                "source": "https://github.com/sebastianbergmann/recursion-context/tree/7.0.0"
-            },
-            "funding": [
-                {
-                    "url": "https://github.com/sebastianbergmann",
-                    "type": "github"
-                }
-            ],
-            "time": "2025-02-07T05:00:01+00:00"
-        },
-        {
-            "name": "sebastian/type",
-            "version": "6.0.2",
-            "source": {
-                "type": "git",
-                "url": "https://github.com/sebastianbergmann/type.git",
-                "reference": "1d7cd6e514384c36d7a390347f57c385d4be6069"
-            },
-            "dist": {
-                "type": "zip",
-                "url": "https://api.github.com/repos/sebastianbergmann/type/zipball/1d7cd6e514384c36d7a390347f57c385d4be6069",
-                "reference": "1d7cd6e514384c36d7a390347f57c385d4be6069",
-                "shasum": ""
-            },
-            "require": {
-                "php": ">=8.3"
-            },
-            "require-dev": {
-                "phpunit/phpunit": "^12.0"
-            },
-            "type": "library",
-            "extra": {
-                "branch-alias": {
-                    "dev-main": "6.0-dev"
-                }
-            },
-            "autoload": {
-                "classmap": [
-                    "src/"
-                ]
-            },
-            "notification-url": "https://packagist.org/downloads/",
-            "license": [
-                "BSD-3-Clause"
-            ],
-            "authors": [
-                {
-                    "name": "Sebastian Bergmann",
-                    "email": "sebastian@phpunit.de",
-                    "role": "lead"
-                }
-            ],
-            "description": "Collection of value objects that represent the types of the PHP type system",
-            "homepage": "https://github.com/sebastianbergmann/type",
-            "support": {
-                "issues": "https://github.com/sebastianbergmann/type/issues",
-                "security": "https://github.com/sebastianbergmann/type/security/policy",
-                "source": "https://github.com/sebastianbergmann/type/tree/6.0.2"
-            },
-            "funding": [
-                {
-                    "url": "https://github.com/sebastianbergmann",
-                    "type": "github"
-                }
-            ],
-            "time": "2025-03-18T13:37:31+00:00"
-        },
-        {
-            "name": "sebastian/version",
-            "version": "6.0.0",
-            "source": {
-                "type": "git",
-                "url": "https://github.com/sebastianbergmann/version.git",
-                "reference": "3e6ccf7657d4f0a59200564b08cead899313b53c"
-            },
-            "dist": {
-                "type": "zip",
-                "url": "https://api.github.com/repos/sebastianbergmann/version/zipball/3e6ccf7657d4f0a59200564b08cead899313b53c",
-                "reference": "3e6ccf7657d4f0a59200564b08cead899313b53c",
-                "shasum": ""
-            },
-            "require": {
-                "php": ">=8.3"
-            },
-            "type": "library",
-            "extra": {
-                "branch-alias": {
-                    "dev-main": "6.0-dev"
-                }
-            },
-            "autoload": {
-                "classmap": [
-                    "src/"
-                ]
-            },
-            "notification-url": "https://packagist.org/downloads/",
-            "license": [
-                "BSD-3-Clause"
-            ],
-            "authors": [
-                {
-                    "name": "Sebastian Bergmann",
-                    "email": "sebastian@phpunit.de",
-                    "role": "lead"
-                }
-            ],
-            "description": "Library that helps with managing the version number of Git-hosted PHP projects",
-            "homepage": "https://github.com/sebastianbergmann/version",
-            "support": {
-                "issues": "https://github.com/sebastianbergmann/version/issues",
-                "security": "https://github.com/sebastianbergmann/version/security/policy",
-                "source": "https://github.com/sebastianbergmann/version/tree/6.0.0"
-            },
-            "funding": [
-                {
-                    "url": "https://github.com/sebastianbergmann",
-                    "type": "github"
-                }
-            ],
-            "time": "2025-02-07T05:00:38+00:00"
-        },
-        {
             "name": "seld/jsonlint",
             "version": "1.11.0",
             "source": {
@@ -6341,58 +4767,6 @@
                 "source": "https://github.com/Seldaek/signal-handler/tree/2.0.2"
             },
             "time": "2023-09-03T09:24:00+00:00"
-        },
-        {
-            "name": "staabm/side-effects-detector",
-            "version": "1.0.5",
-            "source": {
-                "type": "git",
-                "url": "https://github.com/staabm/side-effects-detector.git",
-                "reference": "d8334211a140ce329c13726d4a715adbddd0a163"
-            },
-            "dist": {
-                "type": "zip",
-                "url": "https://api.github.com/repos/staabm/side-effects-detector/zipball/d8334211a140ce329c13726d4a715adbddd0a163",
-                "reference": "d8334211a140ce329c13726d4a715adbddd0a163",
-                "shasum": ""
-            },
-            "require": {
-                "ext-tokenizer": "*",
-                "php": "^7.4 || ^8.0"
-            },
-            "require-dev": {
-                "phpstan/extension-installer": "^1.4.3",
-                "phpstan/phpstan": "^1.12.6",
-                "phpunit/phpunit": "^9.6.21",
-                "symfony/var-dumper": "^5.4.43",
-                "tomasvotruba/type-coverage": "1.0.0",
-                "tomasvotruba/unused-public": "1.0.0"
-            },
-            "type": "library",
-            "autoload": {
-                "classmap": [
-                    "lib/"
-                ]
-            },
-            "notification-url": "https://packagist.org/downloads/",
-            "license": [
-                "MIT"
-            ],
-            "description": "A static analysis tool to detect side effects in PHP code",
-            "keywords": [
-                "static analysis"
-            ],
-            "support": {
-                "issues": "https://github.com/staabm/side-effects-detector/issues",
-                "source": "https://github.com/staabm/side-effects-detector/tree/1.0.5"
-            },
-            "funding": [
-                {
-                    "url": "https://github.com/staabm",
-                    "type": "github"
-                }
-            ],
-            "time": "2024-10-20T05:08:20+00:00"
         },
         {
             "name": "symfony/event-dispatcher",
@@ -7202,56 +5576,6 @@
                 }
             ],
             "time": "2025-02-24T10:49:57+00:00"
-        },
-        {
-            "name": "theseer/tokenizer",
-            "version": "1.2.3",
-            "source": {
-                "type": "git",
-                "url": "https://github.com/theseer/tokenizer.git",
-                "reference": "737eda637ed5e28c3413cb1ebe8bb52cbf1ca7a2"
-            },
-            "dist": {
-                "type": "zip",
-                "url": "https://api.github.com/repos/theseer/tokenizer/zipball/737eda637ed5e28c3413cb1ebe8bb52cbf1ca7a2",
-                "reference": "737eda637ed5e28c3413cb1ebe8bb52cbf1ca7a2",
-                "shasum": ""
-            },
-            "require": {
-                "ext-dom": "*",
-                "ext-tokenizer": "*",
-                "ext-xmlwriter": "*",
-                "php": "^7.2 || ^8.0"
-            },
-            "type": "library",
-            "autoload": {
-                "classmap": [
-                    "src/"
-                ]
-            },
-            "notification-url": "https://packagist.org/downloads/",
-            "license": [
-                "BSD-3-Clause"
-            ],
-            "authors": [
-                {
-                    "name": "Arne Blankerts",
-                    "email": "arne@blankerts.de",
-                    "role": "Developer"
-                }
-            ],
-            "description": "A small library for converting tokenized PHP source code into XML and potentially other formats",
-            "support": {
-                "issues": "https://github.com/theseer/tokenizer/issues",
-                "source": "https://github.com/theseer/tokenizer/tree/1.2.3"
-            },
-            "funding": [
-                {
-                    "url": "https://github.com/theseer",
-                    "type": "github"
-                }
-            ],
-            "time": "2024-03-03T12:36:25+00:00"
         }
     ],
     "aliases": [],
