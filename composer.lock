--- conflicted
+++ resolved
@@ -4,7 +4,7 @@
         "Read more about it at https://getcomposer.org/doc/01-basic-usage.md#installing-dependencies",
         "This file is @generated automatically"
     ],
-    "content-hash": "7074bb099821d0e66b6b3e03ac6c4a24",
+    "content-hash": "3031be4c578a0b53f4a362f071b385f1",
     "packages": [
         {
             "name": "justinrainbow/json-schema",
@@ -2902,68 +2902,6 @@
             "time": "2021-06-02T16:24:34+00:00"
         },
         {
-            "name": "konradmichalik/php-doc-block-header-fixer",
-            "version": "0.2.0",
-            "source": {
-                "type": "git",
-                "url": "https://github.com/jackd248/php-doc-block-header-fixer.git",
-                "reference": "d43f5a562a6fdb15a690ebb2a7b8c6cb966146e8"
-            },
-            "dist": {
-                "type": "zip",
-                "url": "https://api.github.com/repos/jackd248/php-doc-block-header-fixer/zipball/d43f5a562a6fdb15a690ebb2a7b8c6cb966146e8",
-                "reference": "d43f5a562a6fdb15a690ebb2a7b8c6cb966146e8",
-                "shasum": ""
-            },
-            "require": {
-                "ext-tokenizer": "*",
-                "friendsofphp/php-cs-fixer": "^3.14",
-                "php": "~8.1.0 || ~8.2.0 || ~8.3.0 || ~8.4.0"
-            },
-            "require-dev": {
-                "armin/editorconfig-cli": "^1.0 || ^2.0",
-                "eliashaeussler/php-cs-fixer-config": "2.3.0",
-                "eliashaeussler/rector-config": "^3.0",
-                "ergebnis/composer-normalize": "^2.44",
-                "phpstan/phpstan": "^2.0",
-                "phpstan/phpstan-phpunit": "^2.0",
-                "phpstan/phpstan-symfony": "^2.0",
-                "phpunit/phpunit": "^10.2 || ^11.0 || ^12.0"
-            },
-            "type": "library",
-            "autoload": {
-                "psr-4": {
-                    "KonradMichalik\\PhpDocBlockHeaderFixer\\": "src"
-                }
-            },
-            "notification-url": "https://packagist.org/downloads/",
-            "license": [
-                "GPL-3.0-or-later"
-            ],
-            "authors": [
-                {
-                    "name": "Konrad Michalik",
-                    "email": "hej@konradmichalik.dev",
-                    "role": "Maintainer"
-                }
-            ],
-            "description": "This package contains a PHP-CS-Fixer rule to automatically fix the class header regarding PHP DocBlocks.",
-            "keywords": [
-                "Coding Standard",
-                "docblock",
-                "fixer",
-                "header",
-                "php",
-                "php-cs-fixer",
-                "phpdoc"
-            ],
-            "support": {
-                "issues": "https://github.com/jackd248/php-doc-block-header-fixer/issues",
-                "source": "https://github.com/jackd248/php-doc-block-header-fixer/tree/0.2.0"
-            },
-            "time": "2025-09-04T18:53:14+00:00"
-        },
-        {
             "name": "localheinz/diff",
             "version": "1.3.0",
             "source": {
@@ -3772,18 +3710,6 @@
         },
         {
             "name": "phpunit/phpunit",
-<<<<<<< HEAD
-            "version": "12.3.0",
-            "source": {
-                "type": "git",
-                "url": "https://github.com/sebastianbergmann/phpunit.git",
-                "reference": "264da860d6fe0d00582355a6ecbbf7ae57b44895"
-            },
-            "dist": {
-                "type": "zip",
-                "url": "https://api.github.com/repos/sebastianbergmann/phpunit/zipball/264da860d6fe0d00582355a6ecbbf7ae57b44895",
-                "reference": "264da860d6fe0d00582355a6ecbbf7ae57b44895",
-=======
             "version": "12.3.3",
             "source": {
                 "type": "git",
@@ -3794,7 +3720,6 @@
                 "type": "zip",
                 "url": "https://api.github.com/repos/sebastianbergmann/phpunit/zipball/0b18fea9cc38c59147b85c9eeaca9531969a8cee",
                 "reference": "0b18fea9cc38c59147b85c9eeaca9531969a8cee",
->>>>>>> 50233bbf
                 "shasum": ""
             },
             "require": {
@@ -3862,11 +3787,7 @@
             "support": {
                 "issues": "https://github.com/sebastianbergmann/phpunit/issues",
                 "security": "https://github.com/sebastianbergmann/phpunit/security/policy",
-<<<<<<< HEAD
-                "source": "https://github.com/sebastianbergmann/phpunit/tree/12.3.0"
-=======
                 "source": "https://github.com/sebastianbergmann/phpunit/tree/12.3.3"
->>>>>>> 50233bbf
             },
             "funding": [
                 {
@@ -3890,11 +3811,7 @@
                     "type": "tidelift"
                 }
             ],
-<<<<<<< HEAD
-            "time": "2025-08-01T05:14:47+00:00"
-=======
             "time": "2025-08-11T05:34:32+00:00"
->>>>>>> 50233bbf
         },
         {
             "name": "psr/event-dispatcher",
@@ -4538,21 +4455,12 @@
             "source": {
                 "type": "git",
                 "url": "https://github.com/Roave/SecurityAdvisories.git",
-<<<<<<< HEAD
-                "reference": "90fce983a76dd90a53a5b8171a98421aa703d58d"
-            },
-            "dist": {
-                "type": "zip",
-                "url": "https://api.github.com/repos/Roave/SecurityAdvisories/zipball/90fce983a76dd90a53a5b8171a98421aa703d58d",
-                "reference": "90fce983a76dd90a53a5b8171a98421aa703d58d",
-=======
                 "reference": "fc5feda437d44655ee5df703bda813e00674b227"
             },
             "dist": {
                 "type": "zip",
                 "url": "https://api.github.com/repos/Roave/SecurityAdvisories/zipball/fc5feda437d44655ee5df703bda813e00674b227",
                 "reference": "fc5feda437d44655ee5df703bda813e00674b227",
->>>>>>> 50233bbf
                 "shasum": ""
             },
             "conflict": {
@@ -5501,11 +5409,7 @@
                     "type": "tidelift"
                 }
             ],
-<<<<<<< HEAD
-            "time": "2025-08-06T18:07:51+00:00"
-=======
             "time": "2025-08-08T20:05:48+00:00"
->>>>>>> 50233bbf
         },
         {
             "name": "sebastian/cli-parser",
