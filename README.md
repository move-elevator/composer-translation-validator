--- conflicted
+++ resolved
@@ -80,13 +80,9 @@
 | `MismatchValidator`        | This validator checks for keys that are present in some files but not in others. It helps to identify mismatches in translation keys across different translation files. | XLIFF, Yaml | WARNING   |
 | `DuplicateKeysValidator`   | This validator checks for duplicate keys in translation files.                                                                                                           | XLIFF       | ERROR   |
 | `DuplicateValuesValidator` | This validator checks for duplicate values in translation files.                                                                                                         | XLIFF, Yaml     | WARNING |
-<<<<<<< HEAD
-| `XliffSchemaValidator`          | Validates the XML schema of translation files against the XLIFF standard. See available [schemas](https://github.com/symfony/translation/tree/6.4/Resources/schemas).    | XLIFF       | ERROR   |
-| `PlaceholderConsistencyValidator`                                | Validates placeholder consistency across files.                                                                                                                          | XLIFF, Yaml     | WARNING |
-=======
 | `XliffSchemaValidator`     | Validates the XML schema of translation files against the XLIFF standard. See available [schemas](https://github.com/symfony/translation/tree/6.4/Resources/schemas).    | XLIFF       | ERROR   |
 | `EmptyValuesValidator`      | Finds empty or whitespace-only translation values.                                                                                                                       | XLIFF, Yaml              | WARNING        |
->>>>>>> e058a50d
+| `PlaceholderConsistencyValidator`                                | Validates placeholder consistency across files.                                                                                                                          | XLIFF, Yaml     | WARNING |
 
 
 ## 🧑‍💻 Contributing
