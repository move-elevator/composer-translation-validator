--- conflicted
+++ resolved
@@ -11,7 +11,6 @@
  * file that was distributed with this source code.
  */
 
-<<<<<<< HEAD
 use KonradMichalik\PhpCsFixerPreset\Config;
 use KonradMichalik\PhpCsFixerPreset\Rules\Header;
 use KonradMichalik\PhpCsFixerPreset\Rules\Set\Set;
@@ -32,35 +31,4 @@
         ),
     )
     ->withFinder(static fn (Finder $finder) => $finder->in(__DIR__))
-=======
-use EliasHaeussler\PhpCsFixerConfig\Config;
-use EliasHaeussler\PhpCsFixerConfig\Package;
-use EliasHaeussler\PhpCsFixerConfig\Rules;
-use EliasHaeussler\PhpCsFixerConfig\Rules\RuleSet;
-use Symfony\Component\Finder;
-
-$header = Rules\Header::create(
-    'composer-translation-validator',
-    Package\Type::ComposerPlugin,
-    Package\Author::create('Konrad Michalik', 'km@move-elevator.de'),
-    Package\CopyrightRange::from(2025),
-    Package\License::GPL3OrLater,
-);
-
-return Config::create()
-    ->withRule($header)
-    ->withRule(
-        RuleSet::fromArray(
-            KonradMichalik\PhpDocBlockHeaderFixer\Generators\DocBlockHeader::create(
-                [
-                    'author' => 'Konrad Michalik <hej@konradmichalik.dev>',
-                    'license' => 'GPL-3.0-or-later',
-                ],
-                addStructureName: true,
-            )->__toArray(),
-        ),
-    )
-     ->registerCustomFixers([new KonradMichalik\PhpDocBlockHeaderFixer\Rules\DocBlockHeaderFixer()]) // Temporarily disabled
-    ->withFinder(static fn (Finder\Finder $finder) => $finder->in(__DIR__))
->>>>>>> da4994ed
-;+    ;